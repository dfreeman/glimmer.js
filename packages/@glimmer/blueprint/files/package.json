--- conflicted
+++ resolved
@@ -28,15 +28,9 @@
     "@glimmer/helper": "^1.0.0",
     "@glimmer/modifier": "^1.0.0",
     "@types/qunit": "^2.0.31",
-<<<<<<< HEAD
     "@typescript-eslint/eslint-plugin": "^2.26.0",
     "@typescript-eslint/parser": "^2.26.0",
-    "babel-loader": "^8.0.6",
-=======
-    "@typescript-eslint/eslint-plugin": "^2.2.0",
-    "@typescript-eslint/parser": "^2.2.0",
     "babel-loader": "^8.1.0",
->>>>>>> d5ce4802
     "clean-webpack-plugin": "^3.0.0",
     "copy-webpack-plugin": "^5.1.1",
     "css-loader": "^3.4.2",
