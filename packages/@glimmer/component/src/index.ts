--- conflicted
+++ resolved
@@ -1,7 +1,3 @@
-<<<<<<< HEAD
-export { default } from './component';
-=======
-export { default, ComponentOptions } from './component';
->>>>>>> c5531a8f
+export { default as default,  ComponentFactory } from './component';
 export { default as ComponentDefinition } from './component-definition';
 export { default as ComponentManager } from './component-manager';